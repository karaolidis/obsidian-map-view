--- conflicted
+++ resolved
@@ -143,10 +143,7 @@
                 value.location,
                 evt,
                 utils.sanitizePlaceNameForNoteName(value.name),
-<<<<<<< HEAD
-=======
-                value.extraLocationData
->>>>>>> 1e0ecca0
+                value.extraLocationData,
             );
         else if (this.dialogAction == 'addToNote')
             this.addToNote(value.location, evt, value.name);
