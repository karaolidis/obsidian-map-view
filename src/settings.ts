import { LatLng } from 'leaflet';
import { SplitDirection, Notice } from 'obsidian';
import { MapState, LegacyMapState } from 'src/mapState';
import MapViewPlugin from 'src/main';
import * as consts from 'src/consts';

export type GeoHelperType = 'auto' | 'lite' | 'app' | 'custom';
export type LegacyOpenBehavior = 'samePane' | 'secondPane' | 'alwaysNew';
export type OpenBehavior =
    | 'replaceCurrent'
    | 'dedicatedPane'
    | 'alwaysNewPane'
    | 'dedicatedTab'
    | 'alwaysNewTab'
    | 'lastUsed';
<<<<<<< HEAD
=======
export type LinkNamePopupBehavior = 'never' | 'always' | 'mobileOnly';
>>>>>>> 2d83f9f5

export type PluginSettings = {
    defaultState: MapState;
    savedStates: MapState[];
    // Deprecated
    markerIcons?: Record<string, any>;
    markerIconRules?: MarkerIconRule[];
    zoomOnGoFromNote: number;
    // Deprecated
    tilesUrl?: string;
    // Deprecated
    chosenMapSource?: number;
    mapSources: TileSource[];
    chosenMapMode?: MapLightDark;
    // Deprecated
    defaultMapCenter?: LatLng;
    // Deprecated
    defaultZoom?: number;
    // Deprecated
    defaultTags?: string[];
    autoZoom: boolean;
    letZoomBeyondMax?: boolean;
    markerClickBehavior?: OpenBehavior;
    markerCtrlClickBehavior?: OpenBehavior;
    markerMiddleClickBehavior?: OpenBehavior;
    openMapBehavior?: OpenBehavior;
    openMapCtrlClickBehavior?: OpenBehavior;
    openMapMiddleClickBehavior?: OpenBehavior;
    newPaneSplitDirection?: SplitDirection;
    newNoteNameFormat?: string;
    newNotePath?: string;
    newNoteTemplate?: string;
    // Deprecated
    snippetLines?: number;
    showNoteNamePopup?: boolean;
    showLinkNameInPopup?: LinkNamePopupBehavior;
    showNotePreview?: boolean;
    showClusterPreview?: boolean;
    debug?: boolean;
    openIn?: OpenInSettings[];
    urlParsingRules?: UrlParsingRule[];
    mapControls?: MapControls;
    maxClusterRadiusPixels: number;
    searchProvider?: 'osm' | 'google';
    geocodingApiKey?: string;
    useGooglePlaces?: boolean;
    saveHistory?: boolean;
    queryForFollowActiveNote?: string;
    supportRealTimeGeolocation?: boolean;
    fixFrontMatterOnPaste?: boolean;
    geoHelperType?: GeoHelperType;
    geoHelperFilePath?: string;
    tagForGeolocationNotes?: string;
};

export type MapLightDark = 'auto' | 'light' | 'dark';

export type TileSource = {
    name: string;
    urlLight: string;
    urlDark?: string;
    currentMode?: MapLightDark;
    preset?: boolean;
    ignoreErrors?: boolean;
    maxZoom?: number;
};

export type OpenInSettings = {
    name: string;
    urlPattern: string;
};

export type UrlParsingRuleType = 'latLng' | 'lngLat' | 'fetch';
export type UrlParsingContentType = 'latLng' | 'lngLat' | 'googlePlace';

export type UrlParsingRule = {
    name: string;
    regExp: string;
    ruleType: UrlParsingRuleType;
    contentParsingRegExp?: string;
    contentType?: UrlParsingContentType;
    preset: boolean;
};

export type LegacyUrlParsingRule = UrlParsingRule & {
    order: 'latFirst' | 'lngFirst';
};

export type MapControls = {
    filtersDisplayed: boolean;
    viewDisplayed: boolean;
    presetsDisplayed: boolean;
};

export type MarkerIconRule = {
    ruleName: string;
    preset: boolean;
    iconDetails: any;
};

export const DEFAULT_SETTINGS: PluginSettings = {
    defaultState: {
        name: 'Default',
        mapZoom: 1.0,
        mapCenter: new LatLng(40.44694705960048, -180.70312500000003),
        query: '',
        chosenMapSource: 0,
    },
    savedStates: [],
    markerIconRules: [
        {
            ruleName: 'default',
            preset: true,
            iconDetails: {
                prefix: 'fas',
                icon: 'fa-circle',
                markerColor: 'blue',
            },
        },
        {
            ruleName: '#trip',
            preset: false,
            iconDetails: {
                prefix: 'fas',
                icon: 'fa-hiking',
                markerColor: 'green',
            },
        },
        {
            ruleName: '#trip-water',
            preset: false,
            iconDetails: { prefix: 'fas', markerColor: 'blue' },
        },
        {
            ruleName: '#dogs',
            preset: false,
            iconDetails: { prefix: 'fas', icon: 'fa-paw' },
        },
    ],
    zoomOnGoFromNote: 15,
    autoZoom: true,
    markerClickBehavior: 'replaceCurrent',
    markerCtrlClickBehavior: 'dedicatedPane',
    markerMiddleClickBehavior: 'dedicatedTab',
    openMapBehavior: 'replaceCurrent',
    openMapCtrlClickBehavior: 'dedicatedPane',
    openMapMiddleClickBehavior: 'dedicatedTab',
    newNoteNameFormat: 'Location added on {{date:YYYY-MM-DD}}T{{date:HH-mm}}',
    showNoteNamePopup: true,
    showLinkNameInPopup: 'mobileOnly',
    showNotePreview: true,
    showClusterPreview: false,
    debug: false,
    openIn: [
        {
            name: 'Google Maps',
            urlPattern: 'https://maps.google.com/?q={x},{y}',
        },
    ],
    urlParsingRules: [
        {
            name: 'OpenStreetMap Show Address',
            regExp: /https:\/\/www.openstreetmap.org\S*query=([0-9\.\-]+%2C[0-9\.\-]+)\S*/
                .source,
            ruleType: 'latLng',
            preset: true,
        },
        {
            name: 'Generic Lat,Lng',
            regExp: /([0-9\.\-]+), ([0-9\.\-]+)/.source,
            ruleType: 'latLng',
            preset: true,
        },
    ],
    mapControls: {
        filtersDisplayed: true,
        viewDisplayed: true,
        presetsDisplayed: false,
    },
    maxClusterRadiusPixels: 20,
    searchProvider: 'osm',
    useGooglePlaces: false,
    mapSources: [
        {
            name: 'CartoDB',
            urlLight:
                'https://{s}.basemaps.cartocdn.com/rastertiles/voyager/{z}/{x}/{y}.png',
            preset: true,
        },
    ],
    chosenMapMode: 'auto',
    saveHistory: true,
    letZoomBeyondMax: false,
    queryForFollowActiveNote: 'path:"$PATH$"',
    supportRealTimeGeolocation: false,
    fixFrontMatterOnPaste: true,
    geoHelperType: 'auto',
    geoHelperFilePath: '',
};

export function convertLegacyMarkerIcons(settings: PluginSettings): boolean {
    if (settings.markerIcons) {
        settings.markerIconRules = [];
        for (let key in settings.markerIcons) {
            const newRule: MarkerIconRule = {
                ruleName: key,
                preset: key === 'default',
                iconDetails: settings.markerIcons[key],
            };
            settings.markerIconRules.push(newRule);
        }
        settings.markerIcons = null;
        return true;
    }
    return false;
}

export function convertLegacyTilesUrl(settings: PluginSettings): boolean {
    if (settings.tilesUrl) {
        settings.mapSources = [
            {
                name: 'Default',
                urlLight: settings.tilesUrl,
                maxZoom: consts.DEFAULT_MAX_TILE_ZOOM,
            },
        ];
        settings.tilesUrl = null;
        return true;
    }
    return false;
}

export function convertLegacyDefaultState(settings: PluginSettings): boolean {
    if (
        settings.defaultTags ||
        settings.defaultZoom ||
        settings.defaultMapCenter ||
        settings.chosenMapSource
    ) {
        settings.defaultState = {
            name: 'Default',
            mapZoom:
                settings.defaultZoom || DEFAULT_SETTINGS.defaultState.mapZoom,
            mapCenter:
                settings.defaultMapCenter ||
                DEFAULT_SETTINGS.defaultState.mapCenter,
            query:
                settings.defaultTags.join(' OR ') ||
                DEFAULT_SETTINGS.defaultState.query,
            chosenMapSource:
                settings.chosenMapSource ??
                DEFAULT_SETTINGS.defaultState.chosenMapSource,
        };
        settings.defaultTags =
            settings.defaultZoom =
            settings.defaultMapCenter =
            settings.chosenMapSource =
                null;
        return true;
    }
    return false;
}

export function removeLegacyPresets1(settings: PluginSettings): boolean {
    const googleMapsParsingRule = settings.urlParsingRules.findIndex(
        (rule) => rule.name == 'Google Maps' && rule.preset
    );
    if (googleMapsParsingRule > -1) {
        settings.urlParsingRules.splice(googleMapsParsingRule, 1);
        return true;
    }
    if (
        settings.mapSources.findIndex(
            (item) => item.name == DEFAULT_SETTINGS.mapSources[0].name
        ) === -1
    ) {
        settings.mapSources.unshift(DEFAULT_SETTINGS.mapSources[0]);
        return true;
    }
    return false;
}

export function convertTagsToQueries(settings: PluginSettings): boolean {
    let changed = false;
    let defaultState = settings.defaultState as LegacyMapState;
    if (defaultState.tags && defaultState.tags.length > 0) {
        defaultState.query = defaultState.tags.join(' OR ');
        delete defaultState.tags;
        changed = true;
    }
    for (let preset of settings.savedStates) {
        let legacyPreset = preset as LegacyMapState;
        if (legacyPreset.tags && legacyPreset.tags.length > 0) {
            legacyPreset.query = legacyPreset.tags.join(' OR ');
            delete legacyPreset.tags;
            changed = true;
        }
    }
    return changed;
}

export function convertUrlParsingRules1(settings: PluginSettings): boolean {
    let changed = false;
    for (let rule of settings.urlParsingRules) {
        const legacyRule = rule as LegacyUrlParsingRule;
        if (legacyRule.order) {
            rule.ruleType =
                legacyRule.order === 'latFirst' ? 'latLng' : 'lngLat';
            delete legacyRule.order;
            changed = true;
        }
    }
    return changed;
}

export function convertLegacyOpenBehavior(settings: PluginSettings): boolean {
    let changed = false;
    const legacyMarkerClick = settings.markerClickBehavior as any;
    if (legacyMarkerClick === 'samePane') {
        settings.markerClickBehavior = 'replaceCurrent';
        settings.markerCtrlClickBehavior = 'dedicatedPane';
        changed = true;
    } else if (legacyMarkerClick === 'secondPane') {
        settings.markerClickBehavior = 'dedicatedPane';
        settings.markerCtrlClickBehavior = 'replaceCurrent';
        changed = true;
    } else if (legacyMarkerClick === 'alwaysNew') {
        settings.markerClickBehavior = 'alwaysNewPane';
        settings.markerCtrlClickBehavior = 'replaceCurrent';
        changed = true;
    }
    return changed;
}

export async function convertLegacySettings(
    settings: PluginSettings,
    plugin: MapViewPlugin
) {
    let changed = false;
    // Convert old settings formats that are no longer supported
    if (convertLegacyMarkerIcons(settings)) {
        changed = true;
        new Notice(
            'Map View: legacy marker icons were converted to the new format'
        );
    }
    if (convertLegacyTilesUrl(settings)) {
        changed = true;
        new Notice(
            'Map View: legacy tiles URL was converted to the new format'
        );
    }
    if (convertLegacyDefaultState(settings)) {
        changed = true;
        new Notice(
            'Map View: legacy default state was converted to the new format'
        );
    }
    if (removeLegacyPresets1(settings)) {
        changed = true;
        new Notice(
            'Map View: legacy URL parsing rules and/or map sources were converted. See the release notes'
        );
    }
    if (convertTagsToQueries(settings)) {
        changed = true;
        new Notice(
            'Map View: legacy tag queries were converted to the new query format'
        );
    }
    if (convertUrlParsingRules1(settings)) {
        changed = true;
        new Notice(
            'Map View: URL parsing rules were converted to the new format'
        );
    }
    if (convertLegacyOpenBehavior(settings)) {
        changed = true;
        new Notice(
            'Map View: marker click settings were converted to the new settings format (check the settings for new options!)'
        );
    }

    if (changed) plugin.saveSettings();
}<|MERGE_RESOLUTION|>--- conflicted
+++ resolved
@@ -13,10 +13,7 @@
     | 'dedicatedTab'
     | 'alwaysNewTab'
     | 'lastUsed';
-<<<<<<< HEAD
-=======
 export type LinkNamePopupBehavior = 'never' | 'always' | 'mobileOnly';
->>>>>>> 2d83f9f5
 
 export type PluginSettings = {
     defaultState: MapState;
