import {
    Editor,
    FileView,
    MarkdownView,
    type MarkdownFileInfo,
    Menu,
    TFile,
    Plugin,
    WorkspaceLeaf,
    TAbstractFile,
    type ObsidianProtocolData,
    type MarkdownPostProcessorContext,
    Notice,
} from 'obsidian';
import 'core-js/actual/structured-clone';
import { ViewPlugin } from '@codemirror/view';
import * as consts from 'src/consts';
import * as leaflet from 'leaflet';
import { LocationSuggest } from 'src/locationSuggest';
import { UrlConvertor } from 'src/urlConvertor';
import { mergeStates, stateFromParsedUrl, getCodeBlock } from 'src/mapState';
import * as menus from 'src/menus';
import { purgeTilesBySettings } from 'src/offlineTiles.svelte';

import { MainMapView } from 'src/mainMapView';
// import { MiniMapView } from 'src/miniMapView';
import { EmbeddedMap } from 'src/embeddedMap';
import { IconFactory } from 'src/markerIcons';
import {
    askForLocation,
    type RealTimeLocationSource,
} from 'src/realTimeLocation';
import {
    getLinkReplaceEditorPlugin,
    type GeoLinkReplacePlugin,
    replaceLinksPostProcessor,
} from 'src/geoLinkReplacers';

import {
    type PluginSettings,
    DEFAULT_SETTINGS,
    convertLegacySettings,
    type OpenBehavior,
} from 'src/settings';
import { type MapState } from 'src/mapState';
import {
    getFrontMatterLocation,
    matchInlineLocation,
    verifyLocation,
} from 'src/markers';
import { SettingsTab } from 'src/settingsTab';
import { LocationSearchDialog } from 'src/locationSearchDialog';
import { TagSuggest } from 'src/tagSuggest';
import * as utils from 'src/utils';
import { MapPreviewPopup } from 'src/mapPreviewPopup';

export default class MapViewPlugin extends Plugin {
    settings: PluginSettings;
    public iconFactory: IconFactory;
    private suggestor: LocationSuggest;
    private tagSuggestor: TagSuggest;
    private urlConvertor: UrlConvertor;
    private mapPreviewPopup: MapPreviewPopup;
    public editorLinkReplacePlugin: ViewPlugin<GeoLinkReplacePlugin>;
    // Includes all the known tags that are within markers, both inline (which are not necessarily known to Obsidian)
    // and actual Obsidian tags
    public allTags: Set<string>;

    async onload() {
        await this.loadSettings();

        // Add a new ribbon entry to the left bar
        this.addRibbonIcon('map-pin', 'Open map view', (ev: MouseEvent) => {
            this.openMap(
                utils.mouseEventToOpenMode(this.settings, ev, 'openMap'),
            );
        });

        this.registerView(consts.MAP_VIEW_NAME, (leaf: WorkspaceLeaf) => {
            return new MainMapView(leaf, this.settings, this);
        });

        this.editorLinkReplacePlugin = getLinkReplaceEditorPlugin(this);
        this.registerEditorExtension(this.editorLinkReplacePlugin);

        // Currently not in use; the feature is frozen until I have the time to work on its various quirks
        // this.registerView(consts.MINI_MAP_VIEW_NAME, (leaf: WorkspaceLeaf) => {
        // 	return new MiniMapView(leaf, this.settings, this);
        // });

        this.registerObsidianProtocolHandler(
            'mapview',
            async (params: ObsidianProtocolData) => {
                if (params.action === 'mapview') {
                    if (params.mvaction === 'showonmap') {
                        const location =
                            params.centerLat && params.centerLng
                                ? new leaflet.LatLng(
                                      parseFloat(params.centerLat),
                                      parseFloat(params.centerLng),
                                  )
                                : null;
                        const accuracy = params.accuracy;
                        const source = params?.source ?? 'unknown';
                        const map = await this.openMap('replaceCurrent', null);
                        if (map) {
                            map.mapContainer.setRealTimeLocation(
                                location,
                                parseFloat(accuracy),
                                source as RealTimeLocationSource,
                                true,
                            );
                        }
                    } else if (params.mvaction === 'newnotehere') {
                        const label = params?.label ?? '';
                        const location =
                            params.centerLat && params.centerLng
                                ? new leaflet.LatLng(
                                      parseFloat(params.centerLat),
                                      parseFloat(params.centerLng),
                                  )
                                : null;
                        if (location) {
                            this.newFrontMatterNote(location, null, label, {});
                        }
                    } else if (params.mvaction === 'addtocurrentnotefm') {
                        const location =
                            params.centerLat && params.centerLng
                                ? new leaflet.LatLng(
                                      parseFloat(params.centerLat),
                                      parseFloat(params.centerLng),
                                  )
                                : null;
                        const editor = utils.getEditor(this.app);
                        const file = utils.getFile(this.app);
                        if (location && editor) {
                            const locationString = `"${location.lat},${location.lng}"`;
                            utils.verifyOrAddFrontMatter(
                                this.app,
                                file,
                                this.settings.frontMatterKey,
                                locationString,
                                false,
                            );
                        } else
                            new Notice(
                                'Error: "Add to current note" requires an active note.',
                                30000,
                            );
                    } else if (params.mvaction === 'addtocurrentnoteinline') {
                        const label = params?.label ?? '';
                        const location =
                            params.centerLat && params.centerLng
                                ? new leaflet.LatLng(
                                      parseFloat(params.centerLat),
                                      parseFloat(params.centerLng),
                                  )
                                : null;
                        const editor = utils.getEditor(this.app);
                        const file = utils.getFile(this.app);
                        if (editor && file)
                            utils.insertLocationToEditor(
                                this.app,
                                location,
                                editor,
                                file,
                                this.settings,
                                null,
                                null,
                                label,
                            );
                        else
                            new Notice(
                                'Error: "Add to current note" requires an active note.',
                                30000,
                            );
                    } else if (params.mvaction === 'copyinlinelocation') {
                        new Notice('Inline location copied to clipboard');
                    } else {
                        const state = stateFromParsedUrl(params);
                        // If a saved URL is opened in another device on which there aren't the same sources, use
                        // the default source instead
                        if (
                            state.chosenMapSource >=
                            this.settings.mapSources.length
                        )
                            state.chosenMapSource =
                                DEFAULT_SETTINGS.defaultState.chosenMapSource;
                        this.openMapWithState(state, 'replaceCurrent', false);
                    }
                }
            },
        );

        this.registerMarkdownCodeBlockProcessor(
            'mapview',
            async (
                source: string,
                el: HTMLElement,
                ctx: MarkdownPostProcessorContext,
            ) => {
                let state = null;
                let customViewSettings = null;
                try {
                    let rawStateObj = null;
                    ({ customViewSettings, ...rawStateObj } =
                        JSON.parse(source));
                    state = stateFromParsedUrl(rawStateObj);
                } catch (e) {
                    el.setText(
                        'Map View is unable to parse this saved state: ' +
                            e.toString(),
                    );
                }
                if (state) {
                    // Allow templates in the embedded query, e.g. to automatically insert the file name
                    state.query = utils.formatEmbeddedWithTemplates(
                        state.query,
                        utils.escapeDoubleQuotes(ctx.sourcePath),
                    );
                    let map = new EmbeddedMap(
                        el,
                        ctx,
                        this.app,
                        this.settings,
                        this,
                        customViewSettings,
                    );
                    const fullState = mergeStates(
                        this.settings.defaultState,
                        state,
                    );
                    await map.open(fullState);
                }
            },
        );

        this.registerMarkdownPostProcessor(replaceLinksPostProcessor(this));

        this.suggestor = new LocationSuggest(this.app, this.settings);
        this.tagSuggestor = new TagSuggest(this.app, this);
        this.urlConvertor = new UrlConvertor(this.app, this.settings);

        this.registerEditorSuggest(this.suggestor);
        this.registerEditorSuggest(this.tagSuggestor);

        await convertLegacySettings(this.settings, this);

        this.iconFactory = new IconFactory(document.body);

        this.mapPreviewPopup = null;

        this.allTags = new Set();

        // Register commands to the command palette
        // Command that opens the map view (same as clicking the map icon)
        this.addCommand({
            id: 'open-map-view',
            name: 'Open Map View',
            callback: () => {
                this.app.workspace
                    .getLeaf()
                    .setViewState({ type: consts.MAP_VIEW_NAME });
            },
        });

        // Command that looks up the selected text to find the location
        this.addCommand({
            id: 'convert-selection-to-location',
            name: 'Convert Selection to Geolocation',
            editorCheckCallback: (
                checking,
                editor,
                view: MarkdownView | MarkdownFileInfo,
            ) => {
                if (checking) return editor.getSelection().length > 0;
                const file = view.file;
                if (file) this.suggestor.selectionToLink(editor, file);
            },
        });

        // Command that adds a blank inline location at the cursor location
        this.addCommand({
            id: 'insert-geolink',
            name: 'Add inline geolocation link',
            editorCallback: (editor, view) => {
                const positionBeforeInsert = editor.getCursor();
                editor.replaceSelection('[](geo:)');
                editor.setCursor({
                    line: positionBeforeInsert.line,
                    ch: positionBeforeInsert.ch + 1,
                });
            },
        });

        // Command that opens the location search dialog and creates a new note from this location
        this.addCommand({
            id: 'new-geolocation-note',
            name: 'New geolocation note',
            callback: () => {
                const dialog = new LocationSearchDialog(
                    this.app,
                    this,
                    this.settings,
                    'newNote',
                    'New geolocation note',
                );
                dialog.open();
            },
        });

        // Command that opens the location search dialog and adds the location to the current note
        this.addCommand({
            id: 'add-frontmatter-geolocation',
            name: 'Add geolocation (front matter) to current note',
            editorCallback: (editor, view) => {
                const dialog = new LocationSearchDialog(
                    this.app,
                    this,
                    this.settings,
                    'addToNote',
                    'Add geolocation to note',
                    editor,
                    view.file,
                );
                dialog.open();
            },
        });

        this.addCommand({
            id: 'open-map-search',
            name: 'Search active Map View or open a new one',
            callback: async () => {
                let view = utils.findOpenMapView(this.app);
                if (!view)
                    view = await this.openMap(this.settings.openMapBehavior);
                if (view) {
                    (view as MainMapView).mapContainer.openSearch();
                }
            },
        });

        this.addCommand({
            id: 'quick-map-embed',
            name: 'Add an embedded map',
            editorCallback: (editor: Editor, ctx) => {
                this.openQuickEmbed(editor);
            },
        });

        if (this.settings.supportRealTimeGeolocation) {
            this.addCommand({
                id: 'gps-focus-in-map-view',
                name: 'GPS: find location and focus',
                callback: () => {
                    askForLocation(
                        this.app,
                        this.settings,
                        'locate',
                        'showonmap',
                    );
                },
            });

            this.addCommand({
                id: 'gps-copy-inline-location',
                name: 'GPS: copy inline location',
                callback: () => {
                    askForLocation(
                        this.app,
                        this.settings,
                        'locate',
                        'copyinlinelocation',
                    );
                },
            });

            this.addCommand({
                id: 'gps-new-note-here',
                name: 'GPS: new geolocation note',
                callback: () => {
                    askForLocation(
                        this.app,
                        this.settings,
                        'locate',
                        'newnotehere',
                    );
                },
            });

            this.addCommand({
                id: 'gps-add-to-current-note-front-matter',
                name: 'GPS: add geolocation (front matter) to current note',
                editorCallback: () => {
                    askForLocation(
                        this.app,
                        this.settings,
                        'locate',
                        'addtocurrentnotefm',
                    );
                },
            });

            this.addCommand({
                id: 'gps-add-to-current-note-inline',
                name: 'GPS: add geolocation (inline) at current position',
                editorCallback: () => {
                    askForLocation(
                        this.app,
                        this.settings,
                        'locate',
                        'addtocurrentnoteinline',
                    );
                },
            });
        }

        this.addSettingTab(new SettingsTab(this.app, this));

        // As part of geoLinkReplacers.ts, geolinks in notes are embedded with mouse events that
        // override the default Obsidian behavior.
        // We can only add these as strings, so to make this work, the functions that handle these mouse
        // events need to be global.
        // This one handles a geolink in a note.
        (window as any).handleMapViewGeoLink = (
            event: PointerEvent,
            documentLocation: number,
            markerId: string,
            lat: string,
            lng: string,
        ) => {
            event.preventDefault();
            event.stopImmediatePropagation();
            const location = new leaflet.LatLng(
                parseFloat(lat),
                parseFloat(lng),
            );
            this.openMapWithLocation(
                location,
                utils.mouseEventToOpenMode(this.settings, event, 'openMap'),
                null,
                null,
                false,
                markerId,
            );
            this.mapPreviewPopup?.close(event);
        };

        (window as any).handleMapViewContextMenu = (
            event: PointerEvent,
            documentLocation: number,
            markerId: string,
            lat: string,
            lng: string,
            name: string,
        ) => {
            if (!this.settings.handleGeolinkContextMenu) return;
            event.preventDefault();
            event.stopImmediatePropagation();
            const location = new leaflet.LatLng(
                parseFloat(lat),
                parseFloat(lng),
            );
            this.mapPreviewPopup?.close(event);
            let menu = new Menu();
            menus.addShowOnMap(
                menu,
                location,
                null,
                null,
                this,
                this.settings,
                markerId,
            );
            menus.addOpenWith(menu, location, name, this.settings);
            menu.showAtPosition(event);
        };

        (window as any).handlePointerUp = (
            event: PointerEvent,
            documentLocation: number,
            markerId: string,
            lat: string,
            lng: string,
        ) => {
            event.preventDefault();
            event.stopImmediatePropagation();
        };

        (window as any).handlePointerDown = (
            event: PointerEvent,
            documentLocation: number,
            markerId: string,
            lat: string,
            lng: string,
        ) => {
            event.preventDefault();
            event.stopImmediatePropagation();
            this.mapPreviewPopup?.close(event);
        };

        // As part of geoLinkReplacers.ts, geolinks in notes are embedded with mouse events that
        // override the default Obsidian behavior.
        // We can only add these as strings, so to make this work, the functions that handle these mouse
        // events need to be global.
        // This one opens a map preview popup on mouse enter.
        (window as any).createMapPopup = (
            event: PointerEvent,
            documentLocation: number,
            markerId: string,
            lat: string,
            lng: string,
        ) => {
            if (!this.settings.showGeolinkPreview) return;
            if (this.mapPreviewPopup) {
                this.mapPreviewPopup.close(event);
                this.mapPreviewPopup = null;
            }
            // See the class comment in MapPreviewPopup.
            // This is inefficient: the map is loaded every time a user hovers a link, which can be time-consuming
            // for huge vaults.
            this.mapPreviewPopup = new MapPreviewPopup(
                this.settings,
                this,
                this.app,
            );
            this.mapPreviewPopup.open(
                event,
                documentLocation,
                markerId,
                lat,
                lng,
            );
        };

        // As part of geoLinkReplacers.ts, geolinks in notes are embedded with mouse events that
        // override the default Obsidian behavior.
        // We can only add these as strings, so to make this work, the functions that handle these mouse
        // events need to be global.
        // This one closes the map preview popup on mouse leave.
        (window as any).closeMapPopup = (event: PointerEvent) => {
            this.mapPreviewPopup.close(event);
        };

        // Add items to the file context menu (run when the context menu is built)
        // This is the context menu in the File Explorer and clicking "More options" (three dots) from within a file.
        this.app.workspace.on('file-menu', (menu, file, source, leaf) =>
            this.onFileMenu(menu, file, source, leaf),
        );

        this.app.workspace.on('active-leaf-change', (leaf) => {
            if (utils.lastUsedLeaves.contains(leaf)) {
                utils.lastUsedLeaves.remove(leaf);
            }
            utils.lastUsedLeaves.unshift(leaf);
        });

        // Currently frozen until I have time to work on this feature's quirks
        // if (this.app.workspace.layoutReady) this.initMiniMap()
        // else this.app.workspace.onLayoutReady(() => this.initMiniMap());

        // Add items to the editor context menu (run when the context menu is built)
        // This is the context menu when right clicking within an editor view.
        this.app.workspace.on('editor-menu', (menu, editor, view) => {
            const file = view.file;
            if (file) this.onEditorMenu(menu, editor, view as MarkdownView);
        });

        // Watch for pasted text and add a 'locations:' front matter where applicable if the user pastes
        // an inline geolocation
        this.app.workspace.on(
            'editor-paste',
            (evt: ClipboardEvent, editor: Editor) => {
                if (this.settings.fixFrontMatterOnPaste) {
                    const text = evt.clipboardData.getData('text');
                    if (text) {
                        const inlineMatch = matchInlineLocation(text);
                        if (inlineMatch && inlineMatch.length > 0) {
                            const file = utils.getFile(this.app);
                            // The pasted text contains an inline location, so try to help the user by verifying
                            // a frontmatter exists
                            if (
                                utils.verifyOrAddFrontMatterForInline(
                                    this.app,
                                    editor,
                                    file,
                                    this.settings,
                                )
                            ) {
                                new Notice(
                                    "The note's front matter was updated to denote locations are present",
                                );
                            }
                        }
                    }
                }
            },
        );

        purgeTilesBySettings(this.settings);
    }

    public findOpenMainView(): WorkspaceLeaf {
        const maps = this.app.workspace.getLeavesOfType(consts.MAP_VIEW_NAME);
        if (maps && maps.length > 0) return maps[0];
        else return null;
    }

    public async openMap(
        openBehavior: OpenBehavior,
        state?: MapState,
    ): Promise<MainMapView> {
        // Find the best candidate for a leaf to open the map view on according to the required
        // behavior.
        let chosenLeaf: WorkspaceLeaf = null;
        // Prepare a few options for a candidate leaf
        const openMapView = this.findOpenMainView();
        const existingLeafToReplace = this.app.workspace.getLeaf(false);
        const emptyLeaf = this.app.workspace.getLeavesOfType('empty');
        let createPane = false;
        let createTab = false;
        switch (openBehavior) {
            case 'replaceCurrent':
                chosenLeaf = existingLeafToReplace;
                if (!chosenLeaf && emptyLeaf) chosenLeaf = emptyLeaf[0];
                break;
            case 'dedicatedPane':
                chosenLeaf = openMapView;
                if (!chosenLeaf) createPane = true;
                break;
            case 'dedicatedTab':
                chosenLeaf = openMapView;
                if (!chosenLeaf) createTab = true;
                break;
            case 'alwaysNewPane':
                createPane = true;
                break;
            case 'alwaysNewTab':
                createTab = true;
                break;
            case 'lastUsed':
                throw Error('This option is not supported here');
        }
        if (createTab) chosenLeaf = this.app.workspace.getLeaf('tab');
        if (createPane)
            chosenLeaf = this.app.workspace.getLeaf(
                'split',
                this.settings.newPaneSplitDirection,
            );
        if (!chosenLeaf) {
            chosenLeaf = this.app.workspace.getLeaf(true);
        }
        this.app.workspace.setActiveLeaf(chosenLeaf);
        // The chosen leaf may or may not already be a Map View leaf.
        // If it's a Map View leaf, and we were not asked to set a specific state, we don't change anything,
        // because the user won't appreciate the state reset.
        // If it's not a Map View leaf, or if we were asked to use a specific state, we set it.
        if (state || chosenLeaf.getViewState()?.type !== consts.MAP_VIEW_NAME)
            await chosenLeaf.setViewState({
                type: consts.MAP_VIEW_NAME,
                state: state ?? this.settings.defaultState,
            });
        if (chosenLeaf.view instanceof MainMapView) return chosenLeaf.view;
        return null;
    }

    public async openMapWithState(
        state: MapState,
        openBehavior: OpenBehavior,
        forceAutoFit?: boolean,
        highlightFile: TAbstractFile = null,
        highlightFileLine: number = null,
        highlightMarkerId: string = null,
    ) {
        const mapView = await this.openMap(openBehavior, state);
        if (mapView && mapView.mapContainer) {
            const map = mapView.mapContainer;
            if (forceAutoFit || state.autoFit) map.autoFitMapToMarkers();
            if (highlightFile) {
                const markerToHighlight = map.findMarkerByFileLine(
                    highlightFile,
                    highlightFileLine,
                );
                map.setHighlight(markerToHighlight);
            } else if (highlightMarkerId) {
                const markerToHighlight = map.findMarkerById(highlightMarkerId);
                map.setHighlight(markerToHighlight);
            }
        }
    }

    /**
     * Open an instance of the map at the given geolocation.
     * The active query is cleared so we'll be sure that the location is actually displayed.
     * @param location The geolocation to open the map at
     * @param openBehavior the behavior to use
     * @param file the file this location belongs to (for highlighting)
     * @param fileLine the line in the file (if it's an inline link)
     * @param keepZoom don't zoom the map
     */
    async openMapWithLocation(
        location: leaflet.LatLng,
        openBehavior: OpenBehavior,
        file: TAbstractFile | null = null,
        fileLine: number = null,
        keepZoom: boolean = false,
        markerIdToHighlight: string = null,
    ) {
        let newState = {
            mapCenter: location,
            query: '',
        } as MapState;
        if (!keepZoom)
            newState = mergeStates(newState, {
                mapZoom: this.settings.zoomOnGoFromNote,
            });
        await this.openMapWithState(
            newState,
            openBehavior,
            false,
            file,
            fileLine,
            markerIdToHighlight,
        );
    }

    /**
     * Get the geolocation on the current editor line and its name
     * @param editor obsidian Editor instance
     * @param view obsidian FileView instance
     * @private
     */
    private getLocationOnEditorLine(
        editor: Editor,
        lineNumber: number,
        view: FileView,
        alsoFrontMatter: boolean,
    ): [leaflet.LatLng, string] {
        const line = editor.getLine(lineNumber);
        const match = matchInlineLocation(line)[0];
        let selectedLocation = null;
        let name = null;
        if (match) {
            selectedLocation = new leaflet.LatLng(
                parseFloat(match.groups.lat),
                parseFloat(match.groups.lng),
            );
            name = match.groups.name;
        } else if (alsoFrontMatter) {
            const fmLocation = getFrontMatterLocation(
                view.file,
                this.app,
                this.settings,
            );
            if (line.indexOf('location') > -1 && fmLocation) {
                selectedLocation = fmLocation;
                name = view.file.name;
            }
        }
        if (selectedLocation) {
            verifyLocation(selectedLocation);
            return [selectedLocation, name];
        }
        return null;
    }

    onunload() {}

    /** Initialise the plugin settings from Obsidian's cache */
    async loadSettings() {
        this.settings = Object.assign({}, structuredClone(DEFAULT_SETTINGS));
        Object.assign(this.settings, await this.loadData());
    }

    /** Save the plugin settings to Obsidian's cache so it can be reused later. */
    async saveSettings() {
        await this.saveData(this.settings);
    }

    initMiniMap() {
        if (
            this.app.workspace.getLeavesOfType(consts.MINI_MAP_VIEW_NAME).length
        )
            return;
        this.app.workspace
            .getRightLeaf(false)
            .setViewState({ type: consts.MINI_MAP_VIEW_NAME });
    }

    onFileMenu(
        menu: Menu,
        file: TAbstractFile,
        _source: string,
        leaf?: WorkspaceLeaf,
    ) {
        const editor =
            leaf && leaf.view instanceof MarkdownView ? leaf.view.editor : null;
        if (file instanceof TFile) {
            const location = getFrontMatterLocation(
                file,
                this.app,
                this.settings,
            );
            if (location) {
                // If there is a geolocation in the front matter of the file
                // Add an option to open it in the map
                menus.addShowOnMap(
                    menu,
                    location,
                    file,
                    null,
                    this,
                    this.settings,
                );
                // Add an option to open it in the default app
                menus.addOpenWith(menu, location, file.name, this.settings);
            } else {
                if (editor) {
                    // If there is no valid geolocation in the front matter, add a menu item to populate it.
                    menus.addGeolocationToNote(
                        menu,
                        this.app,
                        this,
                        editor,
                        file,
                        this.settings,
                    );
                }
            }
            if (utils.isMobile(this.app)) {
                // On mobile there's no editor context menu, so add it here instead
                this.onEditorMenu(menu, editor, leaf.view as MarkdownView);
            }
            menus.addFocusNoteInMapView(menu, file, this.settings, this);
            menus.addImport(menu, editor, file, this.app, this, this.settings);
        }
    }

    onEditorMenu(menu: Menu, editor: Editor, view: MarkdownView) {
        if (!editor) return;
        if (view instanceof FileView) {
            let multiLineMode = false;
            const [fromLine, toLine, geolocations] =
                this.geolocationsWithinSelection(editor, view);
            if (geolocations.length > 0) {
                multiLineMode = true;
                menus.addFocusLinesInMapView(
                    menu,
                    view.file,
                    fromLine,
                    toLine,
                    geolocations.length,
                    this,
                    this.settings,
                );
            }
            if (!multiLineMode) {
                const editorLine = editor.getCursor().line;
                const [location, name] = this.getLocationOnEditorLine(
                    editor,
                    editorLine,
                    view,
                    true,
                );
                if (location) {
                    const editorLine = editor.getCursor().line;
                    menus.addShowOnMap(
                        menu,
                        location,
                        view.file,
                        editorLine,
                        this,
                        this.settings,
                    );
                    menus.addOpenWith(menu, location, name, this.settings);
                }
            }
            menus.addUrlConversionItems(
                this.app,
                menu,
                editor,
                view.file,
                this.suggestor,
                this.urlConvertor,
                this.settings,
            );
            menus.addEmbed(menu, this, editor);
        }
    }

    geolocationsWithinSelection(
        editor: Editor,
        view: MarkdownView,
    ): [number, number, leaflet.LatLng[]] {
        let geolocations: leaflet.LatLng[] = [];
        const editorSelections = editor.listSelections();
        if (editorSelections && editorSelections.length > 0) {
            const anchorLine = editorSelections[0].anchor.line;
            const headLine = editorSelections[0].head.line;
            if (anchorLine != headLine) {
                const fromLine = Math.min(anchorLine, headLine);
                const toLine = Math.max(anchorLine, headLine);
                let geolocations: leaflet.LatLng[] = [];
                for (let line = fromLine; line <= toLine; line++) {
                    const [geolocationOnLine, _] = this.getLocationOnEditorLine(
                        editor,
                        line,
                        view,
                        false,
                    );
                    if (geolocationOnLine) geolocations.push(geolocationOnLine);
                }
                return [fromLine, toLine, geolocations];
            }
        }
        return [null, null, []];
    }

    openQuickEmbed(editor: Editor) {
        const searchDialog = new LocationSearchDialog(
            this.app,
            this,
            this.settings,
            'custom',
            'Quick Map Embed',
            editor,
        );
        searchDialog.customOnSelect = (selection, evt) => {
            const state = mergeStates(this.settings.defaultState, {
                mapCenter: selection.location,
            } as MapState);
            if (state.mapZoom < consts.MIN_QUICK_EMBED_ZOOM)
                state.mapZoom = consts.MIN_QUICK_EMBED_ZOOM;
            const codeBlock = getCodeBlock(state);
            const cursor = editor.getCursor();
            editor.transaction({
                changes: [{ from: cursor, text: codeBlock }],
            });
            editor.setCursor({
                line: cursor.line + codeBlock.split('\n').length,
                ch: 0,
            });
        };
        searchDialog.setPlaceholder(
            'Quick map embed: search for an address, landmark or business name to center the map on.',
        );
        searchDialog.open();
    }

    async newFrontMatterNote(
        location: leaflet.LatLng,
        ev: MouseEvent | KeyboardEvent | null,
        query: string,
<<<<<<< HEAD
=======
        extraLocationData: utils.ExtraLocationData
>>>>>>> 1e0ecca0
    ) {
        const locationString = `${location.lat},${location.lng}`;
        const newFileName = utils.formatWithTemplates(
            this.settings.newNoteNameFormat,
            query,
        );
        const [file, cursorPos] = await utils.newNote(
            this.app,
            'singleLocation',
            this.settings.newNotePath,
            newFileName,
            locationString,
            this.settings.frontMatterKey,
            this.settings.newNoteTemplate,
<<<<<<< HEAD
=======
            extraLocationData
>>>>>>> 1e0ecca0
        );
        // If there is an open map view, use it to decide how and where to open the file.
        // Otherwise, open the file from the active leaf
        const mapView = utils.findOpenMapView(this.app);
        if (mapView) {
            mapView.mapContainer.goToFile(
                file,
                ev?.ctrlKey ? 'dedicatedPane' : 'replaceCurrent',
                async (editor) =>
                    utils.goToEditorLocation(editor, cursorPos, false),
            );
        } else {
            const leaf = this.app.workspace.activeLeaf;
            await leaf.openFile(file);
            const editor = utils.getEditor(this.app);
            if (editor)
                await utils.goToEditorLocation(editor, cursorPos, false);
        }
    }
}<|MERGE_RESOLUTION|>--- conflicted
+++ resolved
@@ -951,10 +951,7 @@
         location: leaflet.LatLng,
         ev: MouseEvent | KeyboardEvent | null,
         query: string,
-<<<<<<< HEAD
-=======
-        extraLocationData: utils.ExtraLocationData
->>>>>>> 1e0ecca0
+        extraLocationData: utils.ExtraLocationData,
     ) {
         const locationString = `${location.lat},${location.lng}`;
         const newFileName = utils.formatWithTemplates(
@@ -969,10 +966,7 @@
             locationString,
             this.settings.frontMatterKey,
             this.settings.newNoteTemplate,
-<<<<<<< HEAD
-=======
-            extraLocationData
->>>>>>> 1e0ecca0
+            extraLocationData,
         );
         // If there is an open map view, use it to decide how and where to open the file.
         // Otherwise, open the file from the active leaf
