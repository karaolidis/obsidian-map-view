--- conflicted
+++ resolved
@@ -1,6 +1,3 @@
-<<<<<<< HEAD
-import { App, TAbstractFile, Loc, Editor, ItemView, MenuItem, Menu, TFile, WorkspaceLeaf, Notice } from 'obsidian';
-=======
 import {
     App,
     TAbstractFile,
@@ -12,9 +9,7 @@
     TFile,
     WorkspaceLeaf,
     Notice,
-    ViewState,
 } from 'obsidian';
->>>>>>> 84985cb2
 import * as leaflet from 'leaflet';
 // Ugly hack for obsidian-leaflet compatability, see https://github.com/esm7/obsidian-map-view/issues/6
 // @ts-ignore
@@ -27,124 +22,21 @@
 import 'leaflet.markercluster';
 
 import * as consts from 'src/consts';
-<<<<<<< HEAD
 import { MapState, mergeStates, stateToUrl } from 'src/mapState';
 import { PluginSettings, DEFAULT_SETTINGS } from 'src/settings';
-import { MarkersMap, FileMarker, buildMarkers, getIconFromOptions, buildAndAppendFileMarkers, finalizeMarkers } from 'src/markers';
-import MapViewPlugin from 'src/main';
-import * as utils from 'src/utils';
-import { ViewControls, SearchControl } from 'src/viewControls';
-import { Query } from 'src/query';
-import { GeoSearchResult } from 'src/geosearch';
-
-export class MapView extends ItemView {
-	private settings: PluginSettings;
-	/** The displayed controls and objects of the map, separated from its logical state.
-	 * Must only be updated in updateMarkersToState */
-	private state: MapState;
-	/** The state that was last saved to Obsidian's history stack */
-	private lastSavedState: MapState;
-	/** The map data */
-	private display = new class {
-		/** The HTML element holding the map */
-		mapDiv: HTMLDivElement;
-		/** The leaflet map instance */
-		map: leaflet.Map;
-		tileLayer: leaflet.TileLayer;
-		/** The cluster management class */
-		clusterGroup: leaflet.MarkerClusterGroup;
-		/** The markers currently on the map */
-		markers: MarkersMap = new Map();
-		controls: ViewControls;
-		/** The search controls (search & clear buttons) */
-		searchControls: SearchControl = null;
-		/** A marker of the last search result */
-		searchResult: leaflet.Marker = null;
-	};
-	private plugin: MapViewPlugin;
-	/** The default state as saved in the plugin settings */
-	private defaultState: MapState;
-	/**
-	 * The Workspace Leaf that a note was last opened in.
-	 * This is saved so the same leaf can be reused when opening subsequent notes, making the flow consistent & predictable for the user.
-	 */
-	private newPaneLeaf: WorkspaceLeaf;
-	/** Is the view currently open */
-	private isOpen: boolean = false;
-
-	/**
-	 * Construct a new map instance
-	 * @param leaf The leaf the map should be put in
-	 * @param settings The plugin settings
-	 * @param plugin The plugin instance
-	 */
-	constructor(leaf: WorkspaceLeaf, settings: PluginSettings, plugin: MapViewPlugin) {
-		super(leaf);
-		this.navigation = true;
-		this.settings = settings;
-		this.plugin = plugin;
-		// Create the default state by the configuration
-		this.defaultState = this.settings.defaultState;
-
-		// Listen to file changes so we can update markers accordingly
-		this.app.vault.on('delete', file => this.updateMarkersWithRelationToFile(file.path, null, true));
-		this.app.metadataCache.on('changed', file => this.updateMarkersWithRelationToFile(file.path, file, false));
-		// On rename we don't need to do anything because the markers hold a TFile, and the TFile object doesn't change
-		// when the file name changes. Only its internal path field changes accordingly.
-		// this.app.vault.on('rename', (file, oldPath) => this.updateMarkersWithRelationToFile(oldPath, file, true));
-		this.app.workspace.on('css-change', () => {
-			console.log('Map view: map refresh due to CSS change');
-			this.refreshMap();
-		});
-		this.app.workspace.on('file-open', (file: TFile) => {
-			if (this.getState().followActiveNote && file) {
-				let currentState = this.leaf.getViewState();
-				(currentState.state as MapState).query =`path:"${file.path}"`;
-				this.leaf.setViewState(currentState);
-			}
-		});
-	}
-
-	onMoreOptionsMenu(menu: Menu) {
-		menu.addItem((item: MenuItem) => {
-			item
-				.setTitle('Copy Map View URL')
-				.onClick(() => {
-					this.copyStateUrl();
-				});
-		});
-		super.onMoreOptionsMenu(menu);
-	}
-
-	copyStateUrl() {
-		const params = stateToUrl(this.state);
-		const url = `obsidian://mapview?action=open&${params}`;
-		navigator.clipboard.writeText(url);
-		new Notice('Copied state URL to clipboard');
-	}
-
-	getMarkers() {
-		return this.display.markers;
-	}
-=======
-import {
-    PluginSettings,
-    MapState,
-    DEFAULT_SETTINGS,
-    mergeStates,
-} from 'src/settings';
 import {
     MarkersMap,
     FileMarker,
     buildMarkers,
     getIconFromOptions,
     buildAndAppendFileMarkers,
+    finalizeMarkers,
 } from 'src/markers';
-import { LocationSuggest } from 'src/geosearch';
 import MapViewPlugin from 'src/main';
 import * as utils from 'src/utils';
-import { ViewControls } from 'src/viewControls';
-import { DEFAULT_MAX_TILE_ZOOM, MAX_ZOOM } from 'src/consts';
+import { ViewControls, SearchControl } from 'src/viewControls';
+import { Query } from 'src/query';
+import { GeoSearchResult } from 'src/geosearch';
 
 export class MapView extends ItemView {
     private settings: PluginSettings;
@@ -165,6 +57,10 @@
         /** The markers currently on the map */
         markers: MarkersMap = new Map();
         controls: ViewControls;
+        /** The search controls (search & clear buttons) */
+        searchControls: SearchControl = null;
+        /** A marker of the last search result */
+        searchResult: leaflet.Marker = null;
     })();
     private plugin: MapViewPlugin;
     /** The default state as saved in the plugin settings */
@@ -194,7 +90,6 @@
         this.plugin = plugin;
         // Create the default state by the configuration
         this.defaultState = this.settings.defaultState;
->>>>>>> 84985cb2
 
         // Listen to file changes so we can update markers accordingly
         this.app.vault.on('delete', (file) =>
@@ -210,6 +105,33 @@
             console.log('Map view: map refresh due to CSS change');
             this.refreshMap();
         });
+        this.app.workspace.on('file-open', (file: TFile) => {
+            if (this.getState().followActiveNote && file) {
+                let currentState = this.leaf.getViewState();
+                (currentState.state as MapState).query = `path:"${file.path}"`;
+                this.leaf.setViewState(currentState);
+            }
+        });
+    }
+
+    onMoreOptionsMenu(menu: Menu) {
+        menu.addItem((item: MenuItem) => {
+            item.setTitle('Copy Map View URL').onClick(() => {
+                this.copyStateUrl();
+            });
+        });
+        super.onMoreOptionsMenu(menu);
+    }
+
+    copyStateUrl() {
+        const params = stateToUrl(this.state);
+        const url = `obsidian://mapview?action=open&${params}`;
+        navigator.clipboard.writeText(url);
+        new Notice('Copied state URL to clipboard');
+    }
+
+    getMarkers() {
+        return this.display.markers;
     }
 
     async setState(state: MapState, result: any) {
@@ -221,34 +143,9 @@
         if (this.display.controls) this.display.controls.tryToGuessPreset();
     }
 
-<<<<<<< HEAD
-	/** Decides and returns true if the given state change, compared to the last saved state, is substantial
-	 * enough to be saved as an Obsidian history state */
-	shouldSaveToHistory(newState: MapState) {
-		if (!this.settings.saveHistory)
-			return false;
-		if (!this.lastSavedState)
-			return true;
-		if (newState.forceHistorySave) {
-			newState.forceHistorySave = false;
-			return true;
-		}
-		// If the zoom changed by HISTORY_SAVE_ZOOM_DIFF -- save the history
-		if (Math.abs(newState.mapZoom - this.lastSavedState.mapZoom) >= consts.HISTORY_SAVE_ZOOM_DIFF)
-			return true;
-		// If the previous center is no longer visible -- save the history
-		// (this is partially cheating because we use the actual map and not the state object)
-		if (this.lastSavedState.mapCenter && !this.display.map.getBounds().contains(this.lastSavedState.mapCenter))
-			return true;
-		if (newState.query != this.lastSavedState.query || newState.chosenMapSource != this.lastSavedState.chosenMapSource)
-			return true;
-		return false;
-	}
-=======
     getState() {
         return this.state;
     }
->>>>>>> 84985cb2
 
     /** Decides and returns true if the given state change, compared to the last saved state, is substantial
      * enough to be saved as an Obsidian history state */
@@ -275,7 +172,7 @@
         )
             return true;
         if (
-            newState.tags != this.lastSavedState.tags ||
+            newState.query != this.lastSavedState.query ||
             newState.chosenMapSource != this.lastSavedState.chosenMapSource
         )
             return true;
@@ -378,11 +275,9 @@
             }
             const neededClassName = revertMap ? 'dark-mode' : '';
             this.display.tileLayer = new leaflet.TileLayer(mapSourceUrl, {
-                maxZoom: MAX_ZOOM,
+                maxZoom: consts.MAX_ZOOM,
                 maxNativeZoom:
-                    typeof chosenMapSource.maxZoom === 'number'
-                        ? chosenMapSource.maxZoom
-                        : DEFAULT_MAX_TILE_ZOOM,
+                    chosenMapSource.maxZoom ?? consts.DEFAULT_MAX_TILE_ZOOM,
                 subdomains: ['mt0', 'mt1', 'mt2', 'mt3'],
                 attribution: attribution,
                 className: neededClassName,
@@ -423,51 +318,6 @@
         this.display.controls.updateControlsToState();
     }
 
-<<<<<<< HEAD
-		this.display.map.on('zoomend', (event: leaflet.LeafletEvent) => {
-			this.state.mapZoom = this.display.map.getZoom();
-			this.state.mapCenter = this.display.map.getCenter();
-			this.display?.controls?.invalidateActivePreset();
-			const state = this.leaf.getViewState();
-			this.leaf.setViewState(state);
-		});
-		this.display.map.on('moveend', (event: leaflet.LeafletEvent) => {
-			this.state.mapCenter = this.display.map.getCenter();
-			this.display?.controls?.invalidateActivePreset();
-			const state = this.leaf.getViewState();
-			this.leaf.setViewState(state);
-		});
-
-		this.display.searchControls = new SearchControl({position: 'topright'}, this, this.app, this.settings);
-		this.display.map.addControl(this.display.searchControls);
-
-		if (this.settings.showClusterPreview) {
-			this.display.clusterGroup.on('clustermouseover', cluster => {
-				let content = this.contentEl.createDiv();
-				content.classList.add('clusterPreviewContainer');
-				for (const m of cluster.propagatedFrom.getAllChildMarkers()) {
-					const marker = m as leaflet.Marker;
-					const iconElement = marker.options.icon.createIcon();
-					iconElement.classList.add('clusterPreviewIcon');
-					content.appendChild(iconElement);
-					if (content.children.length >= consts.MAX_CLUSTER_PREVIEW_ICONS)
-						break;
-				}
-				cluster.propagatedFrom.bindPopup(content, {closeButton: true, autoPan: false, className: 'marker-popup'}).openPopup();
-				cluster.propagatedFrom.activePopup = content;
-			});
-			this.display.clusterGroup.on('clustermouseout', cluster => {
-				cluster.propagatedFrom.closePopup();
-			});
-			this.display.clusterGroup.on('clusterclick', cluster => {
-				const state = this.leaf.getViewState();
-				// After a cluster click always save the history, the user expects 'back' to really go back
-				state.state.forceHistorySave = true;
-				this.leaf.setViewState(state);
-			});
-
-		}
-=======
     async createMap() {
         // LeafletJS compatability: disable tree-shaking for the full-screen module
         var dummy = leafletFullscreen;
@@ -491,18 +341,6 @@
         });
         this.display.map.addLayer(this.display.clusterGroup);
 
-        const suggestor = new LocationSuggest(this.app, this.settings);
-        const searchControl = GeoSearchControl({
-            provider: suggestor.searchProvider,
-            position: 'topright',
-            marker: {
-                icon: getIconFromOptions(
-                    consts.SEARCH_RESULT_MARKER as leaflet.BaseIconOptions
-                ),
-            },
-            style: 'button',
-        });
-        this.display.map.addControl(searchControl);
         this.display.map.on('zoomend', (event: leaflet.LeafletEvent) => {
             this.state.mapZoom = this.display.map.getZoom();
             this.state.mapCenter = this.display.map.getCenter();
@@ -516,7 +354,14 @@
             const state = this.leaf.getViewState();
             this.leaf.setViewState(state);
         });
->>>>>>> 84985cb2
+
+        this.display.searchControls = new SearchControl(
+            { position: 'topright' },
+            this,
+            this.app,
+            this.settings
+        );
+        this.display.map.addControl(this.display.searchControls);
 
         if (this.settings.showClusterPreview) {
             this.display.clusterGroup.on('clustermouseover', (cluster) => {
@@ -534,7 +379,11 @@
                         break;
                 }
                 cluster.propagatedFrom
-                    .bindPopup(content, { closeButton: true, autoPan: false })
+                    .bindPopup(content, {
+                        closeButton: true,
+                        autoPan: false,
+                        className: 'marker-popup',
+                    })
                     .openPopup();
                 cluster.propagatedFrom.activePopup = content;
             });
@@ -549,127 +398,6 @@
             });
         }
 
-<<<<<<< HEAD
-	/**
-	 * Set the map state
-	 * @param state The map state to set
-	 * @param force Force setting the state. Will ignore if the state is old
-	 */
-	async updateMarkersToState(state: MapState, force: boolean = false) {
-		if (this.settings.debug)
-			console.time('updateMarkersToState');
-		let files = this.app.vault.getFiles();
-		// Build the markers and filter them according to the query
-		let newMarkers = await buildMarkers(files, this.settings, this.app);
-		try {
-			newMarkers = this.filterMarkers(newMarkers, state.query);
-			state.queryError = false;
-		} catch (e) {
-			newMarkers = [];
-			state.queryError = true;
-		}
-		finalizeMarkers(newMarkers, this.settings);
-		// --- BEYOND THIS POINT NOTHING SHOULD BE ASYNC ---
-		// Saying it again: do not use 'await' below this line!
-		this.state = state;
-		this.updateMapMarkers(newMarkers);
-		if (this.display.map.getCenter().distanceTo(this.state.mapCenter) > 1 || this.display.map.getZoom() != this.state.mapZoom) {
-			// We want to call setView only if there was an actual change, because even the tiniest (epsilon) change can
-			// cause Leaflet to think it's worth triggering map center change callbacks
-			this.display.map.setView(this.state.mapCenter, this.state.mapZoom);
-		}
-		this.display.controls.setQueryBoxErrorByState();
-		if (this.settings.debug)
-			console.timeEnd('updateMarkersToState');
-	}
-
-	filterMarkers(allMarkers: FileMarker[], queryString: string) {
-		let results: FileMarker[] = [];
-		const query = new Query(this.app, queryString);
-		for (const marker of allMarkers)
-			if (query.testMarker(marker))
-				results.push(marker);
-		return results;
-	}
-
-	/**
-	 * Update the actual Leaflet markers of the map according to a new list of logical markers.
-	 * Unchanged markers are not touched, new markers are created and old markers that are not in the updated list are removed.
-	 * @param newMarkers The new array of FileMarkers
-	 */
-	updateMapMarkers(newMarkers: FileMarker[]) {
-		let newMarkersMap: MarkersMap = new Map();
-		let markersToAdd: leaflet.Marker[] = [];
-		let markersToRemove: leaflet.Marker[] = [];
-		for (let marker of newMarkers) {
-			const existingMarker = this.display.markers.has(marker.id) ?
-				this.display.markers.get(marker.id) : null;
-			if (existingMarker && existingMarker.isSame(marker)) {
-				// This marker exists, so just keep it
-				newMarkersMap.set(marker.id, this.display.markers.get(marker.id));
-				this.display.markers.delete(marker.id);
-			} else {
-				// New marker - create it
-				marker.mapMarker = this.newLeafletMarker(marker);
-				markersToAdd.push(marker.mapMarker);
-				newMarkersMap.set(marker.id, marker);
-			}
-		}
-		for (let [key, value] of this.display.markers) {
-			markersToRemove.push(value.mapMarker);
-		}
-		this.display.clusterGroup.removeLayers(markersToRemove);
-		this.display.clusterGroup.addLayers(markersToAdd);
-		this.display.markers = newMarkersMap;
-	}
-
-	private newLeafletMarker(marker: FileMarker) : leaflet.Marker {
-		let newMarker = leaflet.marker(marker.location, { icon: marker.icon || new leaflet.Icon.Default() });
-		newMarker.on('click', (event: leaflet.LeafletMouseEvent) => {
-			this.goToMarker(marker, event.originalEvent.ctrlKey, true);
-		});
-		newMarker.on('mouseover', (event: leaflet.LeafletMouseEvent) => {
-			if (this.settings.showNotePreview) {
-				const previewDetails = {
-					scroll: marker.fileLine,
-					line: marker.fileLine,
-					startLoc: {line: marker.fileLine, col: 0, offset: marker.fileLocation} as Loc,
-					endLoc: {line: marker.fileLine, col: 0, offset: marker.fileLocation} as Loc
-				};
-				this.app.workspace.trigger('link-hover', newMarker.getElement(), newMarker.getElement(), marker.file.path, '', previewDetails);
-			}
-			if (this.settings.showNoteNamePopup) {
-				const fileName = marker.file.name;
-				const fileNameWithoutExtension = fileName.endsWith('.md') ? fileName.substr(0, fileName.lastIndexOf('.md')) : fileName;
-				let content = `<p class="map-view-marker-name">${fileNameWithoutExtension}</p>`;
-				newMarker.bindPopup(content, {closeButton: true, autoPan: false, className: 'marker-popup'}).openPopup();
-			}
-		});
-		newMarker.on('mouseout', (event: leaflet.LeafletMouseEvent) => {
-			newMarker.closePopup();
-		});
-		newMarker.on('add', (event: leaflet.LeafletEvent) => {
-			newMarker.getElement().addEventListener('contextmenu', (ev: MouseEvent) => {
-				let mapPopup = new Menu(this.app);
-				mapPopup.setNoIcon();
-				mapPopup.addItem((item: MenuItem) => {
-					item.setTitle('Open note');
-					item.onClick(async ev => { this.goToMarker(marker, ev.ctrlKey, true); });
-				});
-				mapPopup.addItem((item: MenuItem) => {
-					item.setTitle('Open geolocation in default app');
-					item.onClick(ev => {
-						open(`geo:${marker.location.lat},${marker.location.lng}`);
-					});
-				});
-				utils.populateOpenInItems(mapPopup, marker.location, this.settings);
-				mapPopup.showAtPosition(ev);
-				ev.stopPropagation();
-			})
-		});
-		return newMarker;
-	}
-=======
         // Build the map marker right-click context menu
         this.display.map.on(
             'contextmenu',
@@ -759,40 +487,38 @@
      */
     async updateMarkersToState(state: MapState, force: boolean = false) {
         if (this.settings.debug) console.time('updateMarkersToState');
-        // Get a list of all files matching the tags
-        const files = this.getFileListByQuery(state.tags);
-        // Build the markers for all files matching the tag
+        let files = this.app.vault.getFiles();
+        // Build the markers and filter them according to the query
         let newMarkers = await buildMarkers(files, this.settings, this.app);
+        try {
+            newMarkers = this.filterMarkers(newMarkers, state.query);
+            state.queryError = false;
+        } catch (e) {
+            newMarkers = [];
+            state.queryError = true;
+        }
+        finalizeMarkers(newMarkers, this.settings);
         // --- BEYOND THIS POINT NOTHING SHOULD BE ASYNC ---
         // Saying it again: do not use 'await' below this line!
         this.state = state;
         this.updateMapMarkers(newMarkers);
-        this.display.map.setView(this.state.mapCenter, this.state.mapZoom);
+        if (
+            this.display.map.getCenter().distanceTo(this.state.mapCenter) > 1 ||
+            this.display.map.getZoom() != this.state.mapZoom
+        ) {
+            // We want to call setView only if there was an actual change, because even the tiniest (epsilon) change can
+            // cause Leaflet to think it's worth triggering map center change callbacks
+            this.display.map.setView(this.state.mapCenter, this.state.mapZoom);
+        }
+        this.display.controls.setQueryBoxErrorByState();
         if (this.settings.debug) console.timeEnd('updateMarkersToState');
     }
 
-    /**
-     * Get a list of files containing at least one of the tags
-     * @param tags A list of string tags to match
-     */
-    getFileListByQuery(tags: string[]): TFile[] {
-        let results: TFile[] = [];
-        const allFiles = this.app.vault.getFiles();
-        for (const file of allFiles) {
-            var match = true;
-            if (tags && tags.length > 0) {
-                // A tags query exist, file defaults to non-matching and we'll add it if it has one of the tags
-                match = false;
-                const fileCache = this.app.metadataCache.getFileCache(file);
-                if (fileCache && fileCache.tags) {
-                    const tagsMatch = fileCache.tags.some(
-                        (tagInFile) => tags.indexOf(tagInFile.tag) > -1
-                    );
-                    if (tagsMatch) match = true;
-                }
-            }
-            if (match) results.push(file);
-        }
+    filterMarkers(allMarkers: FileMarker[], queryString: string) {
+        let results: FileMarker[] = [];
+        const query = new Query(this.app, queryString);
+        for (const marker of allMarkers)
+            if (query.testMarker(marker)) results.push(marker);
         return results;
     }
 
@@ -826,11 +552,10 @@
         for (let [key, value] of this.display.markers) {
             markersToRemove.push(value.mapMarker);
         }
+        this.display.clusterGroup.removeLayers(markersToRemove);
         this.display.clusterGroup.addLayers(markersToAdd);
-        this.display.clusterGroup.removeLayers(markersToRemove);
         this.display.markers = newMarkersMap;
     }
->>>>>>> 84985cb2
 
     private newLeafletMarker(marker: FileMarker): leaflet.Marker {
         let newMarker = leaflet.marker(marker.location, {
@@ -864,12 +589,20 @@
                     previewDetails
                 );
             }
-            let content = `<p class="map-view-marker-name">${marker.file.name}</p>`;
-            if (marker.extraName)
-                content += `<p class="map-view-extra-name">${marker.extraName}</p>`;
-            newMarker
-                .bindPopup(content, { closeButton: true, autoPan: false })
-                .openPopup();
+            if (this.settings.showNoteNamePopup) {
+                const fileName = marker.file.name;
+                const fileNameWithoutExtension = fileName.endsWith('.md')
+                    ? fileName.substr(0, fileName.lastIndexOf('.md'))
+                    : fileName;
+                let content = `<p class="map-view-marker-name">${fileNameWithoutExtension}</p>`;
+                newMarker
+                    .bindPopup(content, {
+                        closeButton: true,
+                        autoPan: false,
+                        className: 'marker-popup',
+                    })
+                    .openPopup();
+            }
         });
         newMarker.on('mouseout', (event: leaflet.LeafletMouseEvent) => {
             newMarker.closePopup();
@@ -976,62 +709,6 @@
         if (editor && editorAction) await editorAction(editor);
     }
 
-<<<<<<< HEAD
-	/**
-	 * Update the map markers with a list of markers not from the removed file plus the markers from the new file.
-	 * Run when a file is deleted, renamed or changed.
-	 * @param fileRemoved The old file path
-	 * @param fileAddedOrChanged The new file data
-	 */
-	private async updateMarkersWithRelationToFile(fileRemoved: string, fileAddedOrChanged: TAbstractFile, skipMetadata: boolean) {
-		if (!this.display.map || !this.isOpen)
-			// If the map has not been set up yet then do nothing
-			return;
-		let newMarkers: FileMarker[] = [];
-		// Create an array of all file markers not in the removed file
-		for (let [markerId, fileMarker] of this.display.markers) {
-			if (fileMarker.file.path !== fileRemoved)
-				newMarkers.push(fileMarker);
-		}
-		if (fileAddedOrChanged && fileAddedOrChanged instanceof TFile)
-			// Add file markers from the added file
-			await buildAndAppendFileMarkers(newMarkers, fileAddedOrChanged, this.settings, this.app)
-		finalizeMarkers(newMarkers, this.settings);
-		this.updateMapMarkers(newMarkers);
-	}
-
-	addSearchResultMarker(details: GeoSearchResult) {
-		this.display.searchResult = leaflet.marker(details.location, { icon: getIconFromOptions(consts.SEARCH_RESULT_MARKER) });
-		const marker = this.display.searchResult;
-		marker.on('mouseover', (event: leaflet.LeafletMouseEvent) => {
-			marker.bindPopup(details.name, {closeButton: true, className: 'marker-popup'}).openPopup();
-		});
-		marker.on('mouseout', (event: leaflet.LeafletMouseEvent) => {
-			marker.closePopup();
-		});
-		marker.addTo(this.display.map);
-		this.zoomToSearchResult(details.location);
-	}
-
-	zoomToSearchResult(location: leaflet.LatLng) {
-		let currentState = this.leaf.getViewState();
-		(currentState.state as MapState).mapCenter = location;
-		(currentState.state as MapState).mapZoom = this.settings.zoomOnGoFromNote;
-		this.leaf.setViewState(currentState);
-	}
-
-	removeSearchResultMarker() {
-		if (this.display.searchResult) {
-			this.display.searchResult.removeFrom(this.display.map);
-			this.display.searchResult = null;
-		}
-	}
-
-	openSearch() {
-		this.display.searchControls.openSearch(this.display.markers);
-	}
-}
-=======
     /**
      * Open and go to the editor location represented by the marker
      * @param marker The FileMarker to open
@@ -1084,7 +761,46 @@
                 this.settings,
                 this.app
             );
+        finalizeMarkers(newMarkers, this.settings);
         this.updateMapMarkers(newMarkers);
     }
-}
->>>>>>> 84985cb2
+
+    addSearchResultMarker(details: GeoSearchResult) {
+        this.display.searchResult = leaflet.marker(details.location, {
+            icon: getIconFromOptions(consts.SEARCH_RESULT_MARKER),
+        });
+        const marker = this.display.searchResult;
+        marker.on('mouseover', (event: leaflet.LeafletMouseEvent) => {
+            marker
+                .bindPopup(details.name, {
+                    closeButton: true,
+                    className: 'marker-popup',
+                })
+                .openPopup();
+        });
+        marker.on('mouseout', (event: leaflet.LeafletMouseEvent) => {
+            marker.closePopup();
+        });
+        marker.addTo(this.display.map);
+        this.zoomToSearchResult(details.location);
+    }
+
+    zoomToSearchResult(location: leaflet.LatLng) {
+        let currentState = this.leaf.getViewState();
+        (currentState.state as MapState).mapCenter = location;
+        (currentState.state as MapState).mapZoom =
+            this.settings.zoomOnGoFromNote;
+        this.leaf.setViewState(currentState);
+    }
+
+    removeSearchResultMarker() {
+        if (this.display.searchResult) {
+            this.display.searchResult.removeFrom(this.display.map);
+            this.display.searchResult = null;
+        }
+    }
+
+    openSearch() {
+        this.display.searchControls.openSearch(this.display.markers);
+    }
+}